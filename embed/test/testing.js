--- conflicted
+++ resolved
@@ -1,4 +1,3 @@
-<<<<<<< HEAD
 import simpleTest from './simple_test.js';
 
 const assert = {
@@ -10,10 +9,7 @@
     },
 }
 
-export function test(ul) {
-=======
 export function test(ul, match) {
->>>>>>> 561e7479
     const _esm = async (name, testFn) => {
         if (match !== 'all' && !(Array.isArray(name) && name.some(n => n.includes(match))) && !name.includes(match)) {
             return
@@ -61,6 +57,32 @@
         }
     }
 
+    if (match === 'export-names') {
+      simpleTest.forEach(st => {
+          _esm(st.name, async (t) => {
+              t.span.id = st.name;
+              if (st.namedExport) {
+                  for (let i = 0; i < st.namedExport.length; i++) {
+                      assert.hasNamedExport(t.mod, st.namedExport[i])
+                  }
+              }
+              if (st.default) {
+                  for (let i = 0; i < st.default.length; i++) {
+                      assert.hasDefault(t.mod.default, st.default[i])
+                  }
+              }
+
+              if (st.defaultIs) {
+                  if (typeof t.mod.default !== st.defaultIs) {
+                      throw new Error(`default is not ${st.defaultIs}`);
+                  }
+              }
+
+              t.span.innerText = '✅';
+          })
+      })
+    }
+
     _esm(['react@16', 'react-dom@16'], async (t) => {
         const [
             { createElement, Fragment, useState },
@@ -217,27 +239,4 @@
         d3.select('#d3-span').text('✅')
     })
 
-    simpleTest.forEach(st => {
-        _esm(st.name, async (t) => {
-            t.span.id = st.name;
-            if (st.namedExport) {
-                for (let i = 0; i < st.namedExport.length; i++) {
-                    assert.hasNamedExport(t.mod, st.namedExport[i])
-                }
-            }
-            if (st.default) {
-                for (let i = 0; i < st.default.length; i++) {
-                    assert.hasDefault(t.mod.default, st.default[i])
-                }
-            }
-
-            if (st.defaultIs) {
-                if (typeof t.mod.default !== st.defaultIs) {
-                    throw new Error(`default is not ${st.defaultIs}`);
-                }
-            }
-
-            t.span.innerText = '✅';
-        })
-    })
 }